import re
import sys
import time
import logging
from datetime import datetime as dt

import numpy as np
import astropy.units as u
from panoptes.utils.rs232 import SerialData

from .PID import PID

logger = logging.getLogger(__name__)


def movingaverage(interval, window_size):
    """ A simple moving average function """
    window = np.ones(int(window_size)) / float(window_size)
    return np.convolve(interval, window, 'same')


# -----------------------------------------------------------------------------
# AAG Cloud Sensor Class
# -----------------------------------------------------------------------------
class AAGCloudSensor(object):
    """
    This class is for the AAG Cloud Sensor device which can be communicated with
    via serial commands.
<<<<<<< HEAD

    https://www.aagware.eu/aag/cloudwatcherNetwork/TechInfo/Rs232_Comms_v100.pdf
    https://www.aagware.eu/aag/cloudwatcherNetwork/TechInfo/Rs232_Comms_v110.pdf
    https://www.aagware.eu/aag/cloudwatcherNetwork/TechInfo/Rs232_Comms_v120.pdf
=======
    
    https://lunaticoastro.com/aag-cloud-watcher/moreinfo/
>>>>>>> e149933c

    Command List (from Rs232_Comms_v100.pdf)
    !A = Get internal name (recieves 2 blocks)
    !B = Get firmware version (recieves 2 blocks)
    !C = Get values (recieves 5 blocks)
         Zener voltage, Ambient Temperature, Ambient Temperature, Rain Sensor Temperature, HSB
    !D = Get internal errors (recieves 5 blocks)
    !E = Get rain frequency (recieves 2 blocks)
    !F = Get switch status (recieves 2 blocks)
    !G = Set switch open (recieves 2 blocks)
    !H = Set switch closed (recieves 2 blocks)
    !Pxxxx = Set PWM value to xxxx (recieves 2 blocks)
    !Q = Get PWM value (recieves 2 blocks)
    !S = Get sky IR temperature (recieves 2 blocks)
    !T = Get sensor temperature (recieves 2 blocks)
    !z = Reset RS232 buffer pointers (recieves 1 blocks)
    !K = Get serial number (recieves 2 blocks)

    Return Codes
    '1 '    Infra red temperature in hundredth of degree Celsius
    '2 '    Infra red sensor temperature in hundredth of degree Celsius
    '3 '    Analog0 output 0-1023 => 0 to full voltage (Ambient Temp NTC)
    '4 '    Analog2 output 0-1023 => 0 to full voltage (LDR ambient light)
    '5 '    Analog3 output 0-1023 => 0 to full voltage (Rain Sensor Temp NTC)
    '6 '    Analog3 output 0-1023 => 0 to full voltage (Zener Voltage reference)
    'E1'    Number of internal errors reading infra red sensor: 1st address byte
    'E2'    Number of internal errors reading infra red sensor: command byte
    'E3'    Number of internal errors reading infra red sensor: 2nd address byte
    'E4'    Number of internal errors reading infra red sensor: PEC byte NB: the error
            counters are reset after being read.
    'N '    Internal Name
    'V '    Firmware Version number
    'Q '    PWM duty cycle
    'R '    Rain frequency counter
    'X '    Switch Opened
    'Y '    Switch Closed

    Advice from the manual:

    * When communicating with the device send one command at a time and wait for
    the respective reply, checking that the correct number of characters has
    been received.

    * Perform more than one single reading (say, 5) and apply a statistical
    analysis to the values to exclude any outlier.

    * The rain frequency measurement is the one that takes more time - 280 ms

    * The following reading cycle takes just less than 3 seconds to perform:
        * Perform 5 times:
            * get IR temperature
            * get Ambient temperature
            * get Values
            * get Rain Frequency
        * get PWM value
        * get IR errors
        * get SWITCH Status

    """

    def __init__(self, config, serial_address=None, *args, **kwargs):
        self.config = config
        self.safety_delay = self.config.get('safety_delay', 15.)

        # Initialize Serial Connection
        serial_address = serial_address or self.config.get('serial_port', '/dev/ttyUSB0')
        logger.debug(f'Using serial address: {serial_address}')

        self.aag_device = None
        logger.info('Connecting to AAG Cloud Sensor')
        try:
            self.aag_device = SerialData(serial_address, baudrate=9600, timeout=2)
            logger.info(f'Connected to Cloud Sensor on {serial_address}')
        except BaseException as e:
            logger.error('Unable to connect to AAG Cloud Sensor: {e!r}')

        # Initialize Values
        self.last_update = None
        self.safe = None
        self.ambient_temp = None
        self.sky_temp = None
        self.wind_speed = None
        self.internal_voltage = None
        self.ldr_resistance = None
        self.rain_sensor_temp = None
        self.PWM = None
        self.errors = None
        self.switch = None
        self.safe_dict = None
        self.hibernate = 0.500  # time to wait after failed query

        # Set Up Heater
        if 'heater' in self.config:
            self.heater_cfg = self.config['heater']
        else:
            self.heater_cfg = {
                'low_temp': 0,
                'low_delta': 6,
                'high_temp': 20,
                'high_delta': 4,
                'min_power': 10,
                'impulse_temp': 10,
                'impulse_duration': 60,
                'impulse_cycle': 600,
            }
        self.heater_pid = PID(Kp=3.0, Ki=0.02, Kd=200.0,
                              max_age=300,
                              output_limits=[self.heater_cfg['min_power'], 100])

        self.impulse_heating = None
        self.impulse_start = None

        # Command Translation
        self.commands = {'!A': 'Get internal name',
                         '!B': 'Get firmware version',
                         '!C': 'Get values',
                         '!D': 'Get internal errors',
                         '!E': 'Get rain frequency',
                         '!F': 'Get switch status',
                         '!G': 'Set switch open',
                         '!H': 'Set switch closed',
                         'P\d\d\d\d!': 'Set PWM value',
                         '!Q': 'Get PWM value',
                         '!S': 'Get sky IR temperature',
                         '!T': 'Get sensor temperature',
                         '!z': 'Reset RS232 buffer pointers',
                         '!K': 'Get serial number',
                         'v!': 'Query if anemometer enabled',
                         'V!': 'Get wind speed',
                         'M!': 'Get electrical constants',
                         '!Pxxxx': 'Set PWM value to xxxx',
                         }
        self.expects = {'!A': '!N\s+(\w+)!',
                        '!B': '!V\s+([\d\.\-]+)!',
                        '!C': '!6\s+([\d\.\-]+)!4\s+([\d\.\-]+)!5\s+([\d\.\-]+)!',
                        '!D': '!E1\s+([\d\.]+)!E2\s+([\d\.]+)!E3\s+([\d\.]+)!E4\s+([\d\.]+)!',
                        '!E': '!R\s+([\d\.\-]+)!',
                        '!F': '!Y\s+([\d\.\-]+)!',
                        'P\d\d\d\d!': '!Q\s+([\d\.\-]+)!',
                        '!Q': '!Q\s+([\d\.\-]+)!',
                        '!S': '!1\s+([\d\.\-]+)!',
                        '!T': '!2\s+([\d\.\-]+)!',
                        '!K': '!K(\d+)\s*\\x00!',
                        'v!': '!v\s+([\d\.\-]+)!',
                        'V!': '!w\s+([\d\.\-]+)!',
                        'M!': '!M(.{12})',
                        }
        self.delays = {
            '!E': 0.350,
            'P\d\d\d\d!': 0.750,
        }

        self.weather_entries = list()

        if self.aag_device:
            # Query Device Name
            result = self.query('!A')
            if result:
                self.name = result[0].strip()
                logger.info(f'Device Name is "{self.name}"')
            else:
                self.name = ''
                logger.warning('  Failed to get Device Name')
                sys.exit(1)

            # Query Firmware Version
            result = self.query('!B')
            if result:
<<<<<<< HEAD
                self.firmware_version = result[0].strip()
                logger.info(f'Firmware Version = {self.firmware_version}')
=======
                self.firmware_version = float(result[0].strip())
                logger.info('  Firmware Version = {}'.format(self.firmware_version))
>>>>>>> e149933c
            else:
                self.firmware_version = ''
                logger.warning('  Failed to get Firmware Version')
                sys.exit(1)

<<<<<<< HEAD
            # Query Serial Number
            result = self.query('!K')
            if result:
                self.serial_number = result[0].strip()
                logger.info(f'Serial Number: {self.serial_number}')
=======
            # Query Serial Number if firmware requires.
            if self.firmware_version <= 5.6:            
                result = self.query('!K')
                if result:
                    self.serial_number = result[0].strip()
                    logger.info('  Serial Number: {}'.format(self.serial_number))
                else:
                    logger.warning('  Failed to get required Serial Number')                    
                    sys.exit(1)
>>>>>>> e149933c
            else:
                self.serial_number = ''

    def send(self, send, delay=0.100):

        found_command = False
        for cmd in self.commands.keys():
            if re.match(cmd, send):
                logger.debug(f'Sending command: {self.commands[cmd]}')
                found_command = True
                break
        if not found_command:
            logger.warning(f'Unknown command: "{send}"')
            return None

        logger.debug('  Clearing buffer')
        cleared = self.aag_device.read(self.aag_device.inWaiting())
        if len(cleared) > 0:
            logger.debug('  Cleared: "{}"'.format(cleared.decode('utf-8')))

        self.aag_device.write(send.encode('utf-8'))
        time.sleep(delay)

        result = None
        try:
            response = self.aag_device.read(self.aag_device.inWaiting()).decode('utf-8')
        except UnicodeDecodeError:
            logger.debug("Error reading from serial line")
        else:
            logger.debug(f'Response: "{response}"')
            response_match = re.match('(!.*)\\x11\s{12}0', response)
            if response_match:
                result = response_match.group(1)
            else:
                result = response

        return result

    def query(self, send, maxtries=5):
        found_command = False
        for cmd in self.commands.keys():
            if re.match(cmd, send):
                logger.debug(f'Sending command: {self.commands[cmd]}')
                found_command = True
                break
        if not found_command:
            logger.warning(f'Unknown command: "{send}"')
            return None

        if send in self.delays.keys():
            logger.debug(f'Waiting delay time of {self.delays[send]:.3f} s')
            delay = self.delays[send]
        else:
            delay = 0.200
        expect = self.expects[send]
        count = 0
        result = None
        while not result and (count <= maxtries):
            count += 1
            result = self.send(send, delay=delay)

            match_expect = re.match(expect, result)
            if not match_expect:
                logger.debug(f'Did not find {expect} in response "{result}"')
                result = None
                time.sleep(self.hibernate)
            else:
                logger.debug(f'Found {expect} in response "{result}"')
                result = match_expect.groups()
        return result

    def get_ambient_temperature(self, n=5):
        """
        Populates the self.ambient_temp property

        Calculation is taken from Rs232_Comms_v100.pdf section "Converting values
        sent by the device to meaningful units" item 5.
        """
        logger.debug('Getting ambient temperature')
        values = []

        for i in range(0, n):
            try:
                value = float(self.query('!T')[0])
                ambient_temp = value / 100.
            except Exception as e:
                pass
            else:
                logger.debug(f'Ambient Temperature Query = {value:.1f}\t{ambient_temp:.1f}')
                values.append(ambient_temp)

        if len(values) >= n - 1:
            self.ambient_temp = np.median(values) * u.Celsius
            logger.debug(f'Ambient Temperature = {self.ambient_temp:.1f}')
        else:
            self.ambient_temp = None
            logger.debug('  Failed to Read Ambient Temperature')

        return self.ambient_temp

    def get_sky_temperature(self, n=9):
        """
        Populates the self.sky_temp property

        Calculation is taken from Rs232_Comms_v100.pdf section "Converting values
        sent by the device to meaningful units" item 1.

        Does this n times as recommended by the "Communication operational
        recommendations" section in Rs232_Comms_v100.pdf
        """
        logger.debug('Getting sky temperature')
        values = []
        for i in range(0, n):
            try:
                value = float(self.query('!S')[0]) / 100.
            except Exception as e:
                pass
            else:
                logger.debug(f'Sky Temperature Query = {value:.1f}')
                values.append(value)
        if len(values) >= n - 1:
            self.sky_temp = np.median(values) * u.Celsius
            logger.debug(f'Sky Temperature = {self.sky_temp:.1f}')
        else:
            self.sky_temp = None
            logger.debug('  Failed to Read Sky Temperature')
        return self.sky_temp

    def get_values(self, n=5):
        """
        Populates the self.internal_voltage, self.ldr_resistance, and
        self.rain_sensor_temp properties

        Calculation is taken from Rs232_Comms_v100.pdf section "Converting values
        sent by the device to meaningful units" items 4, 6, 7.
        """
        logger.debug('Getting "values"')
        zener_constant = 3
        ldr_pullup_resistance = 56.
        rain_pull_up_resistance = 1
        rain_res_at25 = 1
        rain_beta = 3450.
        abszero = 273.15
        internal_voltages = []
        ldr_resistances = []
        rain_sensor_temps = []
        for i in range(0, n):
            responses = self.query('!C')
            try:
                internal_voltage = 1023 * zener_constant / float(responses[0])
                internal_voltages.append(internal_voltage)
                ldr_resistance = ldr_pullup_resistance / ((1023. / float(responses[1])) - 1.)
                ldr_resistances.append(ldr_resistance)
                r = np.log((rain_pull_up_resistance /
                            ((1023. / float(responses[2])) - 1.)) / rain_res_at25)
                rain_sensor_temp = 1. / ((r / rain_beta) + (1. / (abszero + 25.))) - abszero
                rain_sensor_temps.append(rain_sensor_temp)
            except Exception:
                pass

        # Median Results
        if len(internal_voltages) >= n - 1:
            self.internal_voltage = np.median(internal_voltages) * u.volt
            logger.debug(f'Internal Voltage = {self.internal_voltage:.2f}')
        else:
            self.internal_voltage = None
            logger.debug('  Failed to read Internal Voltage')

        if len(ldr_resistances) >= n - 1:
            self.ldr_resistance = np.median(ldr_resistances) * u.kohm
            logger.debug(f'LDR Resistance = {self.ldr_resistance:.0f}')
        else:
            self.ldr_resistance = None
            logger.debug('  Failed to read LDR Resistance')

        if len(rain_sensor_temps) >= n - 1:
            self.rain_sensor_temp = np.median(rain_sensor_temps) * u.Celsius
            logger.debug(f'Rain Sensor Temp = {self.rain_sensor_temp:.1f}')
        else:
            self.rain_sensor_temp = None
            logger.debug('  Failed to read Rain Sensor Temp')

        return self.internal_voltage, self.ldr_resistance, self.rain_sensor_temp

    def get_rain_frequency(self, n=5):
        """
        Populates the self.rain_frequency property
        """
        logger.debug('Getting rain frequency')
        values = []
        for i in range(0, n):
            try:
                value = float(self.query('!E')[0])
                logger.debug(f'Rain Freq Query = {value:.1f}')
                values.append(value)
            except Exception:
                pass
        if len(values) >= n - 1:
            self.rain_frequency = np.median(values)
            logger.debug(f'Rain Frequency = {self.rain_frequency:.1f}')
        else:
            self.rain_frequency = None
            logger.debug('  Failed to read Rain Frequency')
        return self.rain_frequency

    def get_PWM(self):
        """
        Populates the self.PWM property.

        Calculation is taken from Rs232_Comms_v100.pdf section "Converting values
        sent by the device to meaningful units" item 3.
        """
        logger.debug('Getting PWM value')
        try:
            value = self.query('!Q')[0]
            self.PWM = float(value) * 100. / 1023.
            logger.debug(f'PWM Value = {self.PWM:.1f}')
        except Exception:
            self.PWM = None
            logger.debug('  Failed to read PWM Value')
        return self.PWM

    def set_pwm(self, percent, ntries=15):
        """
        """
        count = 0
        success = False
        if percent < 0.:
            percent = 0.
        if percent > 100.:
            percent = 100.
        while not success and count <= ntries:
            logger.debug(f'Setting PWM value to {percent:.1f} %')
            send_digital = int(1023. * float(percent) / 100.)
            send_string = f'P{send_digital:04d}!'
            try:
                result = self.query(send_string)
            except Exception:
                result = None
            count += 1
            if result is not None:
                self.PWM = float(result[0]) * 100. / 1023.
                if abs(self.PWM - percent) > 5.0:
                    logger.debug('  Failed to set PWM value!')
                    time.sleep(2)
                else:
                    success = True
                logger.debug(f'PWM Value = {self.PWM:.1f}')

    def get_errors(self):
        """
        Populates the self.IR_errors property
        """
        logger.debug('Getting errors')
        response = self.query('!D')
        if response:
            self.errors = {'error_1': str(int(response[0])),
                           'error_2': str(int(response[1])),
                           'error_3': str(int(response[2])),
                           'error_4': str(int(response[3]))}
            logger.debug("  Internal Errors: {} {} {} {}".format(
                self.errors['error_1'],
                self.errors['error_2'],
                self.errors['error_3'],
                self.errors['error_4'],
            ))

        else:
            self.errors = {'error_1': None,
                           'error_2': None,
                           'error_3': None,
                           'error_4': None}
        return self.errors

    def get_switch(self, maxtries=3):
        """
        Populates the self.switch property

        Unlike other queries, this method has to check if the return matches a
        !X or !Y pattern (indicating open and closed respectively) rather than
        read a value.
        """
        logger.debug('Getting switch status')
        self.switch = None
        tries = 0
        status = None
        while not status:
            tries += 1
            response = self.send('!F')
            if re.match(r'!Y {12}1!', response):
                status = 'OPEN'
            elif re.match(r'!X {12}1!', response):
                status = 'CLOSED'
            else:
                status = None
            if not status and tries >= maxtries:
                status = 'UNKNOWN'
        self.switch = status
        logger.debug(f'Switch Status = {self.switch}')
        return self.switch

    def wind_speed_enabled(self):
        """
        Method returns true or false depending on whether the device supports
        wind speed measurements.
        """
        logger.debug('Checking if wind speed is enabled')
        try:
            enabled = bool(self.query('v!')[0])
            if enabled:
                logger.debug('  Anemometer enabled')
            else:
                logger.debug('  Anemometer not enabled')
        except Exception:
            enabled = None
        return enabled

    def get_wind_speed(self, n=3):
        """
        Populates the self.wind_speed property

        Based on the information in Rs232_Comms_v120.pdf document

        Medians n measurements.  This isn't mentioned specifically by the manual
        but I'm guessing it won't hurt.
        """
        logger.debug('Getting wind speed')
        if self.wind_speed_enabled():
            values = []
            for i in range(0, n):
                result = self.query('V!')
                if result:
                    value = float(result[0])
                    logger.debug(f'Wind Speed Query = {value:.1f}')
                    values.append(value)
            if len(values) >= 3:
                self.wind_speed = np.median(values) * u.km / u.hr
                logger.debug(f'Wind speed = {self.wind_speed:.1f}')
            else:
                self.wind_speed = None
        else:
            self.wind_speed = None
        return self.wind_speed

    def capture(self, store_result=True, **kwargs):
        """Query the CloudWatcher

        Args:
            store_result (bool, optional): If True, save data to sqlite db.

        Returns:
            dict: Captured data.
        """

        logger.debug("Updating weather")

        data = {}
        data['weather_sensor_name'] = self.name
        data['weather_sensor_firmware_version'] = self.firmware_version
        data['weather_sensor_serial_number'] = self.serial_number

        if self.get_sky_temperature():
            data['sky_temp_C'] = self.sky_temp.value
        if self.get_ambient_temperature():
            data['ambient_temp_C'] = self.ambient_temp.value
        self.get_values()
        if self.internal_voltage:
            data['internal_voltage_V'] = self.internal_voltage.value
        if self.ldr_resistance:
            data['ldr_resistance_Ohm'] = self.ldr_resistance.value
        if self.rain_sensor_temp:
            data['rain_sensor_temp_C'] = "{:.02f}".format(self.rain_sensor_temp.value)
        if self.get_rain_frequency():
            data['rain_frequency'] = self.rain_frequency
        if self.get_PWM():
            data['pwm_value'] = self.PWM
        if self.get_errors():
            data['errors'] = self.errors
        if self.get_wind_speed():
            data['wind_speed_KPH'] = self.wind_speed.value

        # Make Safety Decision
        self.safe_dict = self.make_safety_decision(data)

        data['safe'] = self.safe_dict['Safe']
        data['sky_condition'] = self.safe_dict['Sky']
        data['wind_condition'] = self.safe_dict['Wind']
        data['gust_condition'] = self.safe_dict['Gust']
        data['rain_condition'] = self.safe_dict['Rain']

        # Store current weather
        data['date'] = dt.utcnow()

        # If we get over a certain amount of entries, trim the earliest
        # Todo: change this to a streamz
        self.weather_entries.append(data)
        if len(self.weather_entries) > int(self.safety_delay):
            del self.weather_entries[:1]

        self.calculate_and_set_pwm()

        return data

    def get_heater_pwm(self, target, last_entry, scaling=0.5):
        """Get new PWM value based on target and last entry.

        Uses the algorithm described in RainSensorHeaterAlgorithm.pdf to
        determine PWM value.

        Values are for the default read cycle of 10 seconds.
        """
        delta_t = last_entry['rain_sensor_temp_C'] - target
        delta_pwm = 1 * scaling
        if delta_t > 8.:
            delta_pwm = -40 * scaling
        elif delta_t > 4.:
            delta_pwm = -20 * scaling
        elif delta_t > 3.:
            delta_pwm = -10 * scaling
        elif delta_t > 2.:
            delta_pwm = -6 * scaling
        elif delta_t > 1.:
            delta_pwm = -4 * scaling
        elif delta_t > 0.5:
            delta_pwm = -2 * scaling
        elif delta_t > 0.3:
            delta_pwm = -1 * scaling
        elif delta_t < -0.3:
            delta_pwm = 1 * scaling
        elif delta_t < -0.5:
            delta_pwm = 2 * scaling
        elif delta_t < -1.:
            delta_pwm = 4 * scaling
        elif delta_t < -2.:
            delta_pwm = 6 * scaling
        elif delta_t < -3.:
            delta_pwm = 10 * scaling
        elif delta_t < -4.:
            delta_pwm = 20 * scaling
        elif delta_t < -8.:
            delta_pwm = 40 * scaling

        return int(delta_pwm)

    def calculate_and_set_pwm(self):
        """
        Uses the algorithm described in RainSensorHeaterAlgorithm.pdf to decide
        whether to use impulse heating mode, then determines the correct PWM
        value.
        """
        logger.debug('Calculating new PWM Value')
        # Get Last n minutes of rain history
        now = dt.utcnow()

        entries = self.weather_entries

        logger.debug(
            f'{len(entries)} entries in last {int(self.heater_cfg["impulse_cycle"]):d} sec')

        last_entry = self.weather_entries[-1]
        rain_history = [x['rain_safe'] for x in entries if 'rain_safe' in x.keys()]

        if 'ambient_temp_C' not in last_entry.keys():
            logger.warning('No Ambient Temperature measurement. Can not determine PWM value.')
        elif 'rain_sensor_temp_C' not in last_entry.keys():
            logger.warning('No Rain Sensor Temperature measurement. Can not determine PWM value.')
        else:
            # Decide whether to use the impulse heating mechanism
            if len(rain_history) > 3 and not np.any(rain_history):
                logger.debug('  Consistent wet/rain in history.  Using impulse heating.')
                if self.impulse_heating:
                    impulse_time = (now - self.impulse_start).total_seconds()
                    if impulse_time > float(self.heater_cfg['impulse_duration']):
                        logger.debug('Impulse heating on for > {:.0f} s. Turning off.', float(
                            self.heater_cfg['impulse_duration']))
                        self.impulse_heating = False
                        self.impulse_start = None
                    else:
                        logger.debug(f'Impulse heating has been on for {impulse_time:.0f} seconds')
                else:
                    logger.debug('  Starting impulse heating sequence.')
                    self.impulse_start = now
                    self.impulse_heating = True
            else:
                logger.debug('  No impulse heating needed.')
                self.impulse_heating = False
                self.impulse_start = None

            # Set PWM Based on Impulse Method or Normal Method
            if self.impulse_heating:
                target_temp = float(last_entry['ambient_temp_C']) + \
                              float(self.heater_cfg['impulse_temp'])
                if last_entry['rain_sensor_temp_C'] < target_temp:
                    logger.debug('  Rain sensor temp < target.  Setting heater to 100 %.')
                    self.set_pwm(100)
                else:
                    new_pwm = self.get_heater_pwm(target_temp, last_entry)
                    logger.debug(f'Rain sensor temp > target.  Setting heater to {new_pwm:d} %.')
                    self.set_pwm(new_pwm)
            else:
                if last_entry['ambient_temp_C'] < self.heater_cfg['low_temp']:
                    delta_t = self.heater_cfg['low_delta']
                elif last_entry['ambient_temp_C'] > self.heater_cfg['high_temp']:
                    delta_t = self.heater_cfg['high_delta']
                else:
                    frac = (last_entry['ambient_temp_C'] - self.heater_cfg['low_temp']) / \
                           (self.heater_cfg['high_temp'] - self.heater_cfg['low_temp'])
                    delta_t = self.heater_cfg['low_delta'] + frac * \
                              (self.heater_cfg['high_delta'] - self.heater_cfg['low_delta'])
                target_temp = last_entry['ambient_temp_C'] + delta_t
                new_pwm = int(self.heater_pid.recalculate(float(last_entry['rain_sensor_temp_C']),
                                                          new_set_point=target_temp))
                logger.debug(f'last PID interval = {self.heater_pid.last_interval:.1f} s')

                actual_temp = float(last_entry['rain_sensor_temp_C'])
                pid_p = self.heater_pid.Kp * self.heater_pid.Pval
                pid_i = self.heater_pid.Ki * self.heater_pid.Ival
                pid_d = self.heater_pid.Kd * self.heater_pid.Dval
                logger.debug(f'{target_temp=:4.1f} {actual_temp=:4.1f} '
                             f'{new_pwm=:3.0f} P={pid_p:+3.0f} I={pid_i:+3.0f} '
                             f'({len(self.heater_pid.history):2d}) D={pid_d:+3.0f}')

                self.set_pwm(new_pwm)

    def make_safety_decision(self, current_values):
        """
        Method makes decision whether conditions are safe or unsafe.
        """
        logger.debug('Making safety decision')
        logger.debug(f'Found {len(self.weather_entries)} weather entries '
                     f'in last {self.safety_delay:.0f} minutes')

        # Tuple with condition,safety
        cloud = self._get_cloud_safety(current_values)

        try:
            wind, gust = self._get_wind_safety(current_values)
        except Exception as e:
            logger.warning(f'Problem getting wind safety: {e!r}')
            wind = ['N/A']
            gust = ['N/A']

        rain = self._get_rain_safety(current_values)

        safe = cloud[1] & wind[1] & gust[1] & rain[1]
        logger.debug(f'Weather Safe: {safe}')

        return {'Safe': safe,
                'Sky': cloud[0],
                'Wind': wind[0],
                'Gust': gust[0],
                'Rain': rain[0]}

    def _get_cloud_safety(self, current_values):
        safety_delay = self.safety_delay

        entries = self.weather_entries
        threshold_cloudy = self.config.get('threshold_cloudy', -22.5)
        threshold_very_cloudy = self.config.get('threshold_very_cloudy', -15.)

        sky_diff = [x['sky_temp_C'] - x['ambient_temp_C']
                    for x in entries
                    if ('ambient_temp_C' and 'sky_temp_C') in x.keys()]

        if len(sky_diff) == 0:
            logger.warning('  UNSAFE: no sky temperatures found')
            sky_safe = False
            cloud_condition = 'Unknown'
        else:
            if max(sky_diff) > threshold_cloudy:
                logger.warning(f'UNSAFE: Cloudy in last {safety_delay} min. '
                               f'Max sky diff {max(sky_diff):.1f} C')
                sky_safe = False
            else:
                sky_safe = True

            last_cloud = current_values['sky_temp_C'] - current_values['ambient_temp_C']
            if last_cloud > threshold_very_cloudy:
                cloud_condition = 'Very Cloudy'
            elif last_cloud > threshold_cloudy:
                cloud_condition = 'Cloudy'
            else:
                cloud_condition = 'Clear'
            logger.debug(f'Cloud Condition: {cloud_condition} (Sky-Amb={sky_diff[-1]:.1f} C)')

        return cloud_condition, sky_safe

    def _get_wind_safety(self, current_values):
        safety_delay = self.safety_delay
        entries = self.weather_entries

        end_time = dt.utcnow()

        threshold_windy = self.config.get('threshold_windy', 20.)
        threshold_very_windy = self.config.get('threshold_very_windy', 30)

        threshold_gusty = self.config.get('threshold_gusty', 40.)
        threshold_very_gusty = self.config.get('threshold_very_gusty', 50.)

        # Wind (average and gusts)
        wind_speed = [x['wind_speed_KPH']
                      for x in entries
                      if 'wind_speed_KPH' in x.keys()]

        if len(wind_speed) == 0:
            logger.debug('  UNSAFE: no wind speed readings found')
            wind_safe = False
            gust_safe = False
            wind_condition = 'Unknown'
            gust_condition = 'Unknown'
        else:
            start_time = entries[0]['date']
            # if type(start_time) == str:
            #    start_time = date_parser(entries[0]['date'])

            typical_data_interval = (end_time - start_time).total_seconds() / len(entries)

            mavg_count = int(np.ceil(120. / typical_data_interval))  # What is this 120?
            wind_mavg = movingaverage(wind_speed, mavg_count)

            # Windy?
            if max(wind_mavg) > threshold_very_windy:
                logger.debug(f'UNSAFE:  Very windy in last {safety_delay:.0f} min. '
                             f'Max wind speed {max(wind_mavg):.1f} kph')
                wind_safe = False
            else:
                wind_safe = True

            if wind_mavg[-1] > threshold_very_windy:
                wind_condition = 'Very Windy'
            elif wind_mavg[-1] > threshold_windy:
                wind_condition = 'Windy'
            else:
                wind_condition = 'Calm'
            logger.debug(f'Wind Condition: {wind_condition} ({wind_mavg[-1]:.1f} km/h)')

            # Gusty?
            if max(wind_speed) > threshold_very_gusty:
                logger.debug(f'UNSAFE:  Very gusty in last {safety_delay:.0f} min. '
                             f'Max gust speed {max(wind_speed):.1f} kph')
                gust_safe = False
            else:
                gust_safe = True

            current_wind = current_values.get('wind_speed_KPH', 0.0)
            if current_wind > threshold_very_gusty:
                gust_condition = 'Very Gusty'
            elif current_wind > threshold_gusty:
                gust_condition = 'Gusty'
            else:
                gust_condition = 'Calm'

            logger.debug(f'Gust Condition: {gust_condition} ({wind_speed[-1]:.1f} km/h)')

        return (wind_condition, wind_safe), (gust_condition, gust_safe)

    def _get_rain_safety(self, current_values):
        safety_delay = self.safety_delay
        entries = self.weather_entries
        threshold_wet = self.config.get('threshold_wet', 2000.)
        threshold_rain = self.config.get('threshold_rainy', 1700.)

        # Rain
        rf_value = [x['rain_frequency'] for x in entries if 'rain_frequency' in x.keys()]

        if len(rf_value) == 0:
            rain_safe = False
            rain_condition = 'Unknown'
        else:
            # Check current values
            if current_values['rain_frequency'] <= threshold_rain:
                rain_condition = 'Rain'
                rain_safe = False
            elif current_values['rain_frequency'] <= threshold_wet:
                rain_condition = 'Wet'
                rain_safe = False
            else:
                rain_condition = 'Dry'
                rain_safe = True

            # If safe now, check last 15 minutes
            if rain_safe:
                if min(rf_value) <= threshold_rain:
                    logger.debug(f'UNSAFE:  Rain in last {safety_delay:.0f} min.')
                    rain_safe = False
                elif min(rf_value) <= threshold_wet:
                    logger.debug(f'UNSAFE:  Wet in last {safety_delay:.0f} min.')
                    rain_safe = False
                else:
                    rain_safe = True

            logger.debug(f'Rain Condition: {rain_condition}')

        return rain_condition, rain_safe<|MERGE_RESOLUTION|>--- conflicted
+++ resolved
@@ -26,15 +26,10 @@
     """
     This class is for the AAG Cloud Sensor device which can be communicated with
     via serial commands.
-<<<<<<< HEAD
 
     https://www.aagware.eu/aag/cloudwatcherNetwork/TechInfo/Rs232_Comms_v100.pdf
     https://www.aagware.eu/aag/cloudwatcherNetwork/TechInfo/Rs232_Comms_v110.pdf
     https://www.aagware.eu/aag/cloudwatcherNetwork/TechInfo/Rs232_Comms_v120.pdf
-=======
-    
-    https://lunaticoastro.com/aag-cloud-watcher/moreinfo/
->>>>>>> e149933c
 
     Command List (from Rs232_Comms_v100.pdf)
     !A = Get internal name (recieves 2 blocks)
@@ -203,35 +198,22 @@
             # Query Firmware Version
             result = self.query('!B')
             if result:
-<<<<<<< HEAD
-                self.firmware_version = result[0].strip()
+                self.firmware_version = float(result[0].strip())
                 logger.info(f'Firmware Version = {self.firmware_version}')
-=======
-                self.firmware_version = float(result[0].strip())
-                logger.info('  Firmware Version = {}'.format(self.firmware_version))
->>>>>>> e149933c
             else:
                 self.firmware_version = ''
                 logger.warning('  Failed to get Firmware Version')
                 sys.exit(1)
 
-<<<<<<< HEAD
-            # Query Serial Number
-            result = self.query('!K')
-            if result:
-                self.serial_number = result[0].strip()
-                logger.info(f'Serial Number: {self.serial_number}')
-=======
             # Query Serial Number if firmware requires.
-            if self.firmware_version <= 5.6:            
+            if self.firmware_version <= 5.6:
                 result = self.query('!K')
                 if result:
                     self.serial_number = result[0].strip()
-                    logger.info('  Serial Number: {}'.format(self.serial_number))
+                    logger.info(f'Serial Number: {self.serial_number}')
                 else:
-                    logger.warning('  Failed to get required Serial Number')                    
+                    logger.warning('  Failed to get required Serial Number')
                     sys.exit(1)
->>>>>>> e149933c
             else:
                 self.serial_number = ''
 
