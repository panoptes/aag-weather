--- conflicted
+++ resolved
@@ -208,11 +208,7 @@
                 sys.exit(1)
 
             # Query Serial Number if firmware requires.
-<<<<<<< HEAD
-            if self.firmware_version <= 5.6:
-=======
             if self.firmware_version < 5.6:
->>>>>>> 1ae36eab
                 result = self.query('!K')
                 if result:
                     self.serial_number = result[0].strip()
@@ -293,7 +289,6 @@
         logger.debug('Getting ambient temperature')
         values = []
 
-<<<<<<< HEAD
         for i in range(0, n):
             try:
                 value = float(self.query('!T')[0])
@@ -303,16 +298,6 @@
             else:
                 logger.debug(f'Ambient Temperature Query = {value:.1f}\t{ambient_temp:.1f}')
                 values.append(ambient_temp)
-=======
-        try:
-            value = float(self.query('!T')[0])
-            ambient_temp = value / 100.
-        except Exception:
-            pass
-        else:
-            logger.debug(f'Ambient Temperature Query = {value:.1f}\t{ambient_temp:.1f}')
-            values.append(ambient_temp)
->>>>>>> 1ae36eab
 
         if len(values) >= n - 1:
             self.ambient_temp = np.median(values) * u.Celsius
@@ -702,12 +687,8 @@
 
         if 'ambient_temp_C' not in last_entry and last_entry['ambient_temp_C'] is not None:
             logger.warning('No Ambient Temperature measurement. Can not determine PWM value.')
-<<<<<<< HEAD
         elif 'rain_sensor_temp_C' not in last_entry and last_entry[
             'rain_sensor_temp_C'] is not None:
-=======
-        elif 'rain_sensor_temp_C' not in last_entry and last_entry['rain_sensor_temp_C'] is not None:
->>>>>>> 1ae36eab
             logger.warning('No Rain Sensor Temperature measurement. Can not determine PWM value.')
         else:
             # Decide whether to use the impulse heating mechanism
@@ -723,7 +704,7 @@
                     else:
                         logger.debug(f'Impulse heating has been on for {impulse_time:.0f} seconds')
                 else:
-                    logger.debug('  Starting impulse heating sequence.')
+                    logger.debug('  Starting imgitpulse heating sequence.')
                     self.impulse_start = now
                     self.impulse_heating = True
             else:
